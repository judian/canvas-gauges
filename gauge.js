/**!
 * @license
 * HTML5 Canvas Gauge implementation
 * 
 * This code is subject to MIT license.
 *
 * Copyright (c) 2012 Mykhailo Stadnyk <mikhus@gmail.com>
 *
 * Permission is hereby granted, free of charge, to any person obtaining a copy of
 * this software and associated documentation files (the "Software"), to deal in
 * the Software without restriction, including without limitation the rights to use,
 * copy, modify, merge, publish, distribute, sublicense, and/or sell copies of the
 * Software, and to permit persons to whom the Software is furnished to do so,
 * subject to the following conditions:
 * 
 * The above copyright notice and this permission notice shall be included in all
 * copies or substantial portions of the Software.
 * 
 * THE SOFTWARE IS PROVIDED "AS IS", WITHOUT WARRANTY OF ANY KIND, EXPRESS OR
 * IMPLIED, INCLUDING BUT NOT LIMITED TO THE WARRANTIES OF MERCHANTABILITY, FITNESS
 * FOR A PARTICULAR PURPOSE AND NONINFRINGEMENT. IN NO EVENT SHALL THE AUTHORS OR
 * COPYRIGHT HOLDERS BE LIABLE FOR ANY CLAIM, DAMAGES OR OTHER LIABILITY, WHETHER
 * IN AN ACTION OF CONTRACT, TORT OR OTHERWISE, ARISING FROM, OUT OF OR IN
 * CONNECTION WITH THE SOFTWARE OR THE USE OR OTHER DEALINGS IN THE SOFTWARE.
 * 
 * @authors: Mykhailo Stadnyk <mikhus@gmail.com>
 *           Chris Poile <poile@edwards.usask.ca>
 *           Luca Invernizzi <http://www.lucainvernizzi.net>
 *           Robert Blackburn <http://www.rwblackburn.com>
 */

/**
 * @param {Object} config
 * @constructor
 */
var Gauge = function( config) {
	Gauge.Collection.push( this);

	/**
	 *  Default gauge configuration
     *  @struct
	 */
	this.config = {
		renderTo    : null,
		width       : 200,
		height      : 200,
		title       : false,
		maxValue    : 100,
		minValue    : 0,
		majorTicks  : [],
		minorTicks  : 10,
		strokeTicks : true,
		units       : false,
<<<<<<< HEAD
		valueFormat : { int : 3, dec : 2 },
        majorTicksFormat : {int : 1, dec: 0},
=======
		valueFormat : { 'int' : 3, 'dec' : 2 },
>>>>>>> 57b9100c
		glow        : true,
		animation   : {
			delay    : 10,
			duration : 250,
			fn       : 'cycle'
		},
		colors : {
			plate      : '#fff',
			majorTicks : '#444',
			minorTicks : '#666',
			title      : '#888',
			units      : '#888',
			numbers    : '#444',
			needle     : { start : 'rgba(240, 128, 128, 1)', end : 'rgba(255, 160, 122, .9)' }
		},
		highlights  : [{
			from  : 20,
			to    : 60,
			color : '#eee'
		}, {
			from  : 60,
			to    : 80,
			color : '#ccc'
		}, {
			from  : 80,
			to    : 100,
			color : '#999'
		}]
	};

	var
		value     = 0,
		self      = this,
		fromValue = 0,
		toValue   = 0,
		imready   = false
	;

	/**
	 * Sets a new value to gauge and updates the gauge view
	 * 
	 * @param {number} val  - the new value to set to the gauge
	 * @return {Gauge} this - returns self
	 */
	this.setValue = function( val) {

		fromValue = config.animation ? value : val;

		var dv = (config.maxValue - config.minValue) / 100;

		toValue = val > config.maxValue ?
			config.maxValue + dv :
				val < config.minValue ?
					config.minValue - dv : 
						val
		;

		value = val;

		config.animation ? animate() : this.draw();

		return this;
	};
	
	/**
	 * Sets a new value to gauge and updates the gauge view without
	 * any animation (even if configured)
	 * 
	 * @param {number} val  - the new value to set to the gauge
	 * @return {Gauge} this - returns self
	 */
	this.setRawValue = function( val) {
		fromValue = value = val;
		this.draw();
		return this;
	};

	/**
	 * Clears the value of the gauge
	 * @return {Gauge}
	 */
	this.clear = function() {
		value = fromValue = toValue = this.config.minValue;
		this.draw();
		return this;
	};

	/**
	 * Returns the current value been set to the gauge
	 * 
	 * @return {number} value - current gauge's value
	 */
	this.getValue = function() {
		return value;
	};

	/**
	 * Ready event for the gauge. Use it whenever you
	 * initialize the gauge to be assured it was fully drawn
	 * before you start the update on it
	 * 
	 * @event {Function} onready
	 */
	this.onready = function() {};

	function applyRecursive( dst, src) {
		for (var i in src) {
			// modification by Chris Poile, Oct 08, 2012. More correct check of an Array instance
			if (typeof src[i] == "object" && !(Object.prototype.toString.call( src[i]) === '[object Array]') && i != 'renderTo') {
				if (typeof dst[i] != "object") {
					dst[i] = {};
				}

				applyRecursive( dst[i], src[i]);
			} else {
				dst[i] = src[i];
			}
		}
	};

	applyRecursive( this.config, config);
	
	this.config.minValue = parseFloat( this.config.minValue);
        this.config.maxValue = parseFloat( this.config.maxValue);

	config = this.config;
	fromValue = value = config.minValue;

	if (!config.renderTo) {
		throw Error( "Canvas element was not specified when creating the Gauge object!");
	}

	var
		canvas = config.renderTo.tagName ? config.renderTo : document.getElementById( config.renderTo),
		ctx = canvas.getContext( '2d'),
		cache, CW, CH, CX, CY, max, cctx
	;

	function baseInit() {
		canvas.width  = config.width;
		canvas.height = config.height;

		cache = canvas.cloneNode( true);
		cctx = cache.getContext( '2d');
		CW  = canvas.width;
		CH  = canvas.height;
		CX  = CW / 2;
		CY  = CH / 2;
		max = CX < CY ? CX : CY;
		
		cache.i8d = false;

		// translate cache to have 0, 0 in center
		cctx.translate( CX, CY);
		cctx.save();

		// translate canvas to have 0,0 in center
		ctx.translate( CX, CY);
		ctx.save();
	};

	// do basic initialization
	baseInit();

	/**
	 * Updates the gauge config
	 *
	 * @param  {Object} config
	 * @return {Gauge}
	 */
	this.updateConfig = function( config) {
        applyRecursive( this.config, config);
        baseInit();
        this.draw();
        return this;
    };

	var animateFx = {
		linear : function( p) { return p; },
		quad   : function( p) { return Math.pow( p, 2); },
		quint  : function( p) { return Math.pow( p, 5); },
		cycle  : function( p) { return 1 - Math.sin( Math.acos( p)); },
		bounce : function( p) {
			return 1 - (function( p) {
				for(var a = 0, b = 1; 1; a += b, b /= 2) {
					if (p >= (7 - 4 * a) / 11) {
						return -Math.pow((11 - 6 * a - 11 * p) / 4, 2) + Math.pow(b, 2);
					}
				}
			})( 1 - p);
		},
		elastic : function( p) {
			return 1 - (function( p) {
				var x = 1.5;
				return Math.pow( 2, 10 * (p - 1)) * Math.cos( 20 * Math.PI * x / 3 * p);
			})( 1 - p);
		}
	};

	var animateInterval = null;

	function _animate( opts) {
		var start = new Date; 

		animateInterval = setInterval( function() {
			var
				timePassed = new Date - start,
				progress = timePassed / opts.duration
			;

			if (progress > 1) {
				progress = 1;
			}

			var animateFn = typeof opts.delta == "function" ?
				opts.delta :
				animateFx[opts.delta]
			;

			var delta = animateFn( progress);
			opts.step( delta);

			if (progress == 1) {
				clearInterval( animateInterval);
			}
		}, opts.delay || 10);
	};

	function animate() {
		animateInterval && clearInterval( animateInterval); // stop previous animation
		var
			path = (toValue - fromValue),
			from = fromValue,
			cfg  = config.animation
		;

		_animate({
			delay    : cfg.delay,
			duration : cfg.duration,
			delta    : cfg.fn,
			step     : function( delta) { fromValue = parseFloat(from) + path * delta; self.draw(); }
		});
	};

	// defaults
	ctx.lineCap = "round";

	/**
	 * Drows the gauge. Normally this function should be used to
	 * initally draw the gauge
	 * 
	 * @return {Gauge} this - returns the self Gauge object
	 */
	this.draw = function() {
		if (!cache.i8d) {
			// clear the cache
			cctx.clearRect( -CX, -CY, CW, CH);
			cctx.save();

			var tmp = {ctx:ctx};
			ctx = cctx;

			drawPlate();
			drawHighlights();
			drawMinorTicks();
			drawMajorTicks();
			drawNumbers();
			drawTitle();
			drawUnits();

			cache.i8d = true;
			ctx = tmp.ctx;
			delete tmp.ctx;
		}

		// clear the canvas
		ctx.clearRect( -CX, -CY, CW, CH);
		ctx.save();

		ctx.drawImage( cache, -CX, -CY, CW, CH);

		if (!Gauge.initialized) {
			var iv = setInterval(function() {
				if (!Gauge.initialized) {
					return;
				}

				clearInterval( iv);

				drawValueBox();
				drawNeedle();

				if (!imready) {
					self.onready && self.onready();
					imready = true;
				}
			}, 10);
		} else {
			drawValueBox();
			drawNeedle();

			if (!imready) {
				self.onready && self.onready();
				imready = true;
			}
		}

		return this;
	};

	/**
	 * Transforms degrees to radians
	 */
	function radians( degrees) {
		return degrees * Math.PI / 180;
	};

	/**
	 * Linear gradient
	 */
	function lgrad( clrFrom, clrTo, len) {
		var grad = ctx.createLinearGradient( 0, 0, 0, len);  
		grad.addColorStop( 0, clrFrom);  
		grad.addColorStop( 1, clrTo);

		return grad;
	};

	function drawPlate() {
		var
			r0 = max / 100 * 93,
			d0 = max -r0,
			r1 = max / 100 * 91,
			d1 = max - r1,
			r2 = max / 100 * 88,
			d2 = max - r2,
			r3 = max / 100 * 85;

		ctx.save();

		if (config.glow) {
			ctx.shadowBlur  = d0;
			ctx.shadowColor = 'rgba(0, 0, 0, 0.5)';
		}

		ctx.beginPath();
		ctx.arc( 0, 0, r0, 0, Math.PI * 2, true);
		ctx.fillStyle = lgrad( '#ddd', '#aaa', r0);
		ctx.fill();

		ctx.restore();

		ctx.beginPath();
		ctx.arc( 0, 0, r1, 0, Math.PI * 2, true);
		ctx.fillStyle = lgrad( '#fafafa', '#ccc', r1);
		ctx.fill();

		ctx.beginPath();
		ctx.arc( 0, 0, r2, 0, Math.PI * 2, true);
		ctx.fillStyle = lgrad( '#eee', '#f0f0f0', r2);
		ctx.fill();
	
		ctx.beginPath();
		ctx.arc( 0, 0, r3, 0, Math.PI * 2, true);
		ctx.fillStyle = config.colors.plate;
		ctx.fill();

		ctx.save();
	};

    /**
     * Formats a number for display on the dial's plate using the majorTicksFormat config option.
     *
     * @param {number} num The number to format
     * @returns {string} The formatted number
     */
    function formatMajorTickNumber(num) {
        var r, isDec = false;

        // First, force the correct number of digits right of the decimal.
        if(config.majorTicksFormat.dec === 0) {
            r = Math.round(num).toString();
        } else {
            r = num.toFixed(config.majorTicksFormat.dec);
        }

        // Second, force the correct number of digits left of the decimal.
        if(config.majorTicksFormat.int > 1) {
            // Does this number have a decimal?
            isDec = (r.indexOf('.') > -1);

            // Is this number a negative number?
            if(r.indexOf('-') > -1) {
                return '-'+ Array(config.majorTicksFormat.int + config.majorTicksFormat.dec + 2 + (isDec?1:0) - r.length).join('0') + r.replace('-', '');
            } else {
                return Array(config.majorTicksFormat.int + config.majorTicksFormat.dec + 1 + (isDec?1:0) - r.length).join('0') + r;
            }
        } else {
            return r;
        }
    }

	// major ticks draw
	function drawMajorTicks() {
		var r = max / 100 * 81;

		ctx.lineWidth = 2;
		ctx.strokeStyle = config.colors.majorTicks;
		ctx.save();

        if(config.majorTicks.length === 0) {
            var numberOfDefaultTicks = 5;
            var tickSize = (config.maxValue - config.minValue)/numberOfDefaultTicks;

            for(var i = 0; i < numberOfDefaultTicks; i++) {
                config.majorTicks.push(formatMajorTickNumber(config.minValue+(tickSize*i)));
            }
            config.majorTicks.push(formatMajorTickNumber(config.maxValue));
        }

		for (var i = 0; i < config.majorTicks.length; ++i) {
			var a = 45 + i * (270 / (config.majorTicks.length - 1));
			ctx.rotate( radians( a));

			ctx.beginPath();
			ctx.moveTo( 0, r);
			ctx.lineTo( 0, r - max / 100 * 15);
			ctx.stroke();

			ctx.restore();
			ctx.save();
		}

		if (config.strokeTicks) {
			ctx.rotate( radians( 90));

			ctx.beginPath();
			ctx.arc( 0, 0, r, radians( 45), radians( 315), false);
			ctx.stroke();
			ctx.restore();
	
			ctx.save();
		}
	};

	// minor ticks draw
	function drawMinorTicks() {
		var r = max / 100 * 81;

		ctx.lineWidth = 1;
		ctx.strokeStyle = config.colors.minorTicks;

		ctx.save();

		var len = config.minorTicks * (config.majorTicks.length - 1);

		for (var i = 0; i < len; ++i) {
			var a = 45 + i * (270 / len);
			ctx.rotate( radians( a));

			ctx.beginPath();
			ctx.moveTo( 0, r);
			ctx.lineTo( 0, r - max / 100 * 7.5);
			ctx.stroke();

			ctx.restore();
			ctx.save();
		}
	};

	// tick numbers draw
	function drawNumbers() {
		var r = max / 100 * 55;

		for (var i = 0; i < config.majorTicks.length; ++i) {
			var 
				a = 45 + i * (270 / (config.majorTicks.length - 1)),
				p = rpoint( r, radians( a))
			;

			ctx.font      = 20 * (max / 200) + "px Arial";
			ctx.fillStyle = config.colors.numbers;
			ctx.lineWidth = 0;
			ctx.textAlign = "center";
			ctx.fillText( config.majorTicks[i], p.x, p.y + 3);
		}
	};

	// title draw
	function drawTitle() {
		if (!config.title) {
			return;
		}

		ctx.save();
		ctx.font = 24 * (max / 200) + "px Arial";
		ctx.fillStyle = config.colors.title;
		ctx.textAlign = "center";
		ctx.fillText( config.title, 0, -max / 4.25);
		ctx.restore();
	};

	// units draw
	function drawUnits() {
		if (!config.units) {
			return;
		}

		ctx.save();
		ctx.font = 22 * (max / 200) + "px Arial";
		ctx.fillStyle = config.colors.units;
		ctx.textAlign = "center";
		ctx.fillText( config.units, 0, max / 3.25);
		ctx.restore();
	};

	function padValue( val) {
		var
			cdec = config.valueFormat['dec'],
			cint = config.valueFormat['int']
		;
		val = parseFloat( val);

		var n = (val < 0);

		val = Math.abs( val);

		if (cdec > 0) {
			val = val.toFixed( cdec).toString().split( '.');
	
			for (var i = 0, s = cint - val[0].length; i < s; ++i) {
				val[0] = '0' + val[0];
			}

			val = (n ? '-' : '') + val[0] + '.' + val[1];
		} else {
			val = Math.round( val).toString();

			for (var i = 0, s = cint - val.length; i < s; ++i) {
				val = '0' + val;
			}

			val = (n ? '-' : '') + val
		}

		return val;
	};

	function rpoint( r, a) {
		var 
			x = 0, y = r,

			sin = Math.sin( a),
			cos = Math.cos( a),

			X = x * cos - y * sin,
			Y = x * sin + y * cos
		;

		return { x : X, y : Y };
	};

	// draws the highlight colors
	function drawHighlights() {
		ctx.save();

		var r1 = max / 100 * 81;
		var r2 = r1 - max / 100 * 15;

		for (var i = 0, s = config.highlights.length; i < s; i++) {
			var
				hlt = config.highlights[i],
				vd = (config.maxValue - config.minValue) / 270,
				sa = radians( 45 + (hlt.from - config.minValue) / vd),
				ea = radians( 45 + (hlt.to - config.minValue) / vd)
			;
			
			ctx.beginPath();
	
			ctx.rotate( radians( 90));
			ctx.arc( 0, 0, r1, sa, ea, false);
			ctx.restore();
			ctx.save();
	
			var
				ps = rpoint( r2, sa),
				pe = rpoint( r1, sa)
			;
			ctx.moveTo( ps.x, ps.y);
			ctx.lineTo( pe.x, pe.y);
	
			var
				ps1 = rpoint( r1, ea),
				pe1 = rpoint( r2, ea)
			;
	
			ctx.lineTo( ps1.x, ps1.y);
			ctx.lineTo( pe1.x, pe1.y);
			ctx.lineTo( ps.x, ps.y);
	
			ctx.closePath();
	
			ctx.fillStyle = hlt.color;
			ctx.fill();
	
			ctx.beginPath();
			ctx.rotate( radians( 90));
			ctx.arc( 0, 0, r2, sa - 0.2, ea + 0.2, false);
			ctx.restore();
	
			ctx.closePath();
	
			ctx.fillStyle = config.colors.plate;
			ctx.fill();
			ctx.save();
		}
	};

	// drows the gauge needle
	function drawNeedle() {
		var
			r1 = max / 100 * 12,
			r2 = max / 100 * 8,

			rIn  = max / 100 * 77,
			rOut = max / 100 * 20,
			pad1 = max / 100 * 4,
			pad2 = max / 100 * 2,

			shad = function() {
				ctx.shadowOffsetX = 2;
				ctx.shadowOffsetY = 2;
				ctx.shadowBlur    = 10;
				ctx.shadowColor   = 'rgba(188, 143, 143, 0.45)';
			}
		;
		
		shad();
		
		ctx.save();
		
		if (fromValue < 0) {
			fromValue = Math.abs(config.minValue - fromValue);
		} else if (config.minValue > 0) {
			fromValue -= config.minValue
		} else {
			fromValue = Math.abs(config.minValue) + fromValue;
		}

		ctx.rotate( radians( 45 + fromValue / ((config.maxValue - config.minValue) / 270)));

		ctx.beginPath();
		ctx.moveTo( -pad2, -rOut);
		ctx.lineTo( -pad1, 0);
		ctx.lineTo( -1, rIn);
		ctx.lineTo( 1, rIn);
		ctx.lineTo( pad1, 0);
		ctx.lineTo( pad2, -rOut);
		ctx.closePath();

		ctx.fillStyle = lgrad(
			config.colors.needle.start,
			config.colors.needle.end,
			rIn - rOut
		);
		ctx.fill();

		ctx.beginPath();
		ctx.lineTo( -0.5, rIn);
		ctx.lineTo( -1, rIn);
		ctx.lineTo( -pad1, 0);
		ctx.lineTo( -pad2, -rOut);
		ctx.lineTo( pad2 / 2 - 2, -rOut);
		ctx.closePath();
		ctx.fillStyle = 'rgba(255, 255, 255, 0.2)';
		ctx.fill();

		ctx.restore();

		shad();

		ctx.beginPath();
		ctx.arc( 0, 0, r1, 0, Math.PI * 2, true);
		ctx.fillStyle = lgrad( '#f0f0f0', '#ccc', r1);
		ctx.fill();

		ctx.restore();

		ctx.beginPath();
		ctx.arc( 0, 0, r2, 0, Math.PI * 2, true);
		ctx.fillStyle = lgrad( "#e8e8e8", "#f5f5f5", r2);
		ctx.fill();
	};

	function roundRect( x, y, w, h, r) {
		ctx.beginPath();

		ctx.moveTo( x + r, y);
		ctx.lineTo( x + w - r, y);

		ctx.quadraticCurveTo( x + w, y, x + w, y + r);
		ctx.lineTo( x + w, y + h - r);

		ctx.quadraticCurveTo( x + w, y + h, x + w - r, y + h);
		ctx.lineTo( x + r, y + h);

		ctx.quadraticCurveTo( x, y + h, x, y + h - r);
		ctx.lineTo( x, y + r);

		ctx.quadraticCurveTo( x, y, x + r, y);

		ctx.closePath();
	};

	// value box draw
	function drawValueBox() {
		ctx.save();
		
		ctx.font = 40 * (max / 200) + "px Led";

		var
			text = padValue( value),
			tw   = ctx.measureText( '-' + padValue( 0)).width,
			y = max - max / 100 * 33,
			x = 0,
			th = 0.12 * max
		;

		ctx.save();

		roundRect(
			-tw / 2 - 0.025 * max,
			y - th - 0.04 * max,
			tw + 0.05 * max,
			th + 0.07 * max,
			0.025 * max
		);

		var grd = ctx.createRadialGradient(
			x,
			y - 0.12 * max - 0.025 * max + (0.12 * max + 0.045 * max) / 2,
			max / 10,
			x,
			y - 0.12 * max - 0.025 * max + (0.12 * max + 0.045 * max) / 2,
			max / 5
		);

		grd.addColorStop( 0, "#888");
	    grd.addColorStop( 1, "#666");

		ctx.strokeStyle = grd;
		ctx.lineWidth = 0.05 * max;
		ctx.stroke();

		ctx.shadowBlur  = 0.012 * max;
		ctx.shadowColor = 'rgba(0, 0, 0, 1)';

		ctx.fillStyle = "#babab2";
		ctx.fill();
		
		ctx.restore();

		ctx.shadowOffsetX = 0.004 * max;
		ctx.shadowOffsetY = 0.004 * max;
		ctx.shadowBlur    = 0.012 * max;
		ctx.shadowColor   = 'rgba(0, 0, 0, 0.3)';

		ctx.fillStyle = "#444";
		ctx.textAlign = "center";
		ctx.fillText( text, -x, y);

		ctx.restore();
	};
};

// initialize
Gauge.initialized = false;
(function(){
	var
		d = document,
		h = d.getElementsByTagName('head')[0],
		ie = navigator.userAgent.toLocaleLowerCase().indexOf( 'msie') != -1,
		url = 'http://smart-ip.net/styles/fonts/digital-7-mono.' + (ie ? 'eot' : 'ttf'),
		text = "@font-face {" +
					"font-family: 'Led';" +
					"src: url('" + url + "');" +
				"}",
		ss,
		r = d.createElement( 'style')
	;

	r.type = 'text/css';

	if (ie) {
		h.appendChild( r);
		ss = r.styleSheet;
		ss.cssText = text;
    } else {
    	try {
    		r.appendChild( d.createTextNode( text));
    	} catch (e) {
    		r.cssText = text;
    	}

    	h.appendChild( r);

    	ss = r.styleSheet ? r.styleSheet :
    		(r.sheet || d.styleSheets[d.styleSheets.length - 1])
    	;
	}

	var iv = setInterval(function() {
		if (!d.body) {
			return;
		}

		clearInterval( iv);

		var dd = d.createElement( 'div');

		dd.style.fontFamily = 'Led';
		dd.style.position   = 'absolute';
		dd.style.height     = dd.style.width = 0;
		dd.style.overflow   = 'hidden';

		dd.innerHTML = '.';

		d.body.appendChild( dd);

		setTimeout(function() { // no other way to handle font is rendered by a browser
			                    // just give the browser around 250ms to do that :(
			Gauge.initialized = true;
			dd.parentNode.removeChild( dd);
		}, 250);
	}, 1);
})();

Gauge.Collection = [];
Gauge.Collection.get = function( id) {
	if (typeof(id) == 'string') {
		for (var i = 0, s = this.length; i < s; i++) {
			if (this[i].config.renderTo.getAttribute( 'id') == id) {
				return this[i];
			}
		}
	} else if (typeof(id) == 'number') {
		return this[id];
	} else {
		return null;
	}
};

function domReady( handler) {
	if (window.addEventListener) {
		window.addEventListener( 'DOMContentLoaded', handler, false);
	} else {
		window.attachEvent('onload', handler);
	}
}

domReady( function() {
	function toCamelCase( arr) {
		var str = arr[0];
		for (var i = 1, s = arr.length; i < s; i++) {
			str += arr[i].substr(0, 1).toUpperCase() + arr[i].substr( 1, arr[i].length - 1);
		}
		return str;
	};

	function trim( str) {
		return str.replace( /^\s+|\s+$/g, '');
	};

	var c = document.getElementsByTagName( 'canvas');

	for (var i = 0, s = c.length; i < s; i++) {

		if (c[i].getAttribute( 'data-type') == 'canv-gauge') {
			var
				gauge = c[i],
				config = {},
				prop,
				w = parseInt( gauge.getAttribute('width'), 10),
				h = parseInt( gauge.getAttribute('height'), 10)
			;

			config.renderTo = gauge;

			if (w) {
				config.width = w;
			}

			if (h) {
				config.height = h;
			}

			for (var ii = 0, ss = gauge.attributes.length; ii < ss; ii++) {
				prop = gauge.attributes.item( ii).nodeName;

				if (prop != 'data-type' && prop.substr(0, 5) == 'data-') {
					var
						cfgProp = prop.substr( 5, prop.length - 5).toLowerCase().split( '-'),
						attrValue = gauge.getAttribute( prop)
					;

					if (!attrValue) {
						continue;
					}

					switch (cfgProp[0]) {
						case 'colors' : {
							if (cfgProp[1]) {
								if (!config.colors) {
									config.colors = {};
								}

								if (cfgProp[1] == 'needle') {
									var parts = attrValue.split( /\s+/);

									if (parts[0] && parts[1]) {
										config.colors.needle = { start : parts[0], end : parts[1] };
									}
									else {
										config.colors.needle = attrValue;
									}
								}
								else {
									cfgProp.shift();
									config.colors[toCamelCase( cfgProp)] = attrValue;
								}
							}
							break;
						}
						case 'highlights' : {
							if (!config.highlights) {
								config.highlights = [];
							}

							var hls = attrValue.split( ',');

							for (var j = 0, l = hls.length; j < l; j++) {
								var
									cfg = trim( hls[j]).split( /\s+/),
									hlCfg = {}
								;

								if (cfg[0] && cfg[0] != '') {
									hlCfg.from = cfg[0];
								}

								if (cfg[1] && cfg[1] != '') {
									hlCfg.to = cfg[1];
								}

								if (cfg[2] && cfg[2] != '') {
									hlCfg.color = cfg[2];
								}

								config.highlights.push( hlCfg);
							}
							break;
						}
						case 'animation' : {
							if (cfgProp[1]) {
								if (!config.animation) {
									config.animation = {};
								}

								if (cfgProp[1] == 'fn' && /^\s*function\s*\(/.test( attrValue)) {
									attrValue = eval('(' + attrValue + ')');
								}

								config.animation[cfgProp[1]] = attrValue;
							}
							break;
						}
						default : {
							var cfgName = toCamelCase( cfgProp);

							if (cfgName == 'onready') {
								continue;
							}

							if (cfgName == 'majorTicks') {
								attrValue = attrValue.split( /\s+/);
							}
							else if (cfgName == 'strokeTicks' || cfgName == 'glow') {
								attrValue = attrValue == 'true' ? true : false;
							}
							else if (cfgName == 'valueFormat') {
								var val = attrValue.split( '.');

								if (val.length == 2) {
									attrValue = {
										'int' : parseInt( val[0], 10),
										'dec' : parseInt( val[1], 10)
									}
								}
								else {
									continue;
								}
							}

							config[cfgName] = attrValue;
							break;
						}
					}
				}
			}

			var g = new Gauge( config);

			if (gauge.getAttribute('data-value')) {
				g.setRawValue( parseFloat( gauge.getAttribute('data-value')));
			}

			if (gauge.getAttribute( 'data-onready')) {
				g.onready = function() {
					eval( this.config.renderTo.getAttribute( 'data-onready'));
				};
			}

			g.draw();
		}
	}
});
window['Gauge'] = Gauge;<|MERGE_RESOLUTION|>--- conflicted
+++ resolved
@@ -41,24 +41,20 @@
      *  @struct
 	 */
 	this.config = {
-		renderTo    : null,
-		width       : 200,
-		height      : 200,
-		title       : false,
-		maxValue    : 100,
-		minValue    : 0,
-		majorTicks  : [],
-		minorTicks  : 10,
-		strokeTicks : true,
-		units       : false,
-<<<<<<< HEAD
-		valueFormat : { int : 3, dec : 2 },
-        majorTicksFormat : {int : 1, dec: 0},
-=======
-		valueFormat : { 'int' : 3, 'dec' : 2 },
->>>>>>> 57b9100c
-		glow        : true,
-		animation   : {
+		renderTo         : null,
+		width            : 200,
+		height           : 200,
+		title            : false,
+		maxValue         : 100,
+		minValue         : 0,
+		majorTicks       : [],
+		minorTicks       : 10,
+		strokeTicks      : true,
+		units            : false,
+		valueFormat      : { "int" : 3, "dec" : 2 },
+        majorTicksFormat : { "int" : 1, "dec" : 0 },
+		glow             : true,
+		animation : {
 			delay    : 10,
 			duration : 250,
 			fn       : 'cycle'
@@ -444,15 +440,19 @@
         }
 
         // Second, force the correct number of digits left of the decimal.
-        if(config.majorTicksFormat.int > 1) {
+        if(config.majorTicksFormat["int"] > 1) {
             // Does this number have a decimal?
             isDec = (r.indexOf('.') > -1);
 
             // Is this number a negative number?
             if(r.indexOf('-') > -1) {
-                return '-'+ Array(config.majorTicksFormat.int + config.majorTicksFormat.dec + 2 + (isDec?1:0) - r.length).join('0') + r.replace('-', '');
+                return '-' + [
+					config.majorTicksFormat["int"] + config.majorTicksFormat.dec + 2 + (isDec ? 1 : 0) - r.length
+				].join('0') + r.replace('-', '');
             } else {
-                return Array(config.majorTicksFormat.int + config.majorTicksFormat.dec + 1 + (isDec?1:0) - r.length).join('0') + r;
+                return [
+                	config.majorTicksFormat["int"] + config.majorTicksFormat.dec + 1 + (isDec ? 1 : 0) - r.length
+				].join('0') + r;
             }
         } else {
             return r;
@@ -896,14 +896,16 @@
 
 Gauge.Collection = [];
 Gauge.Collection.get = function( id) {
+	var self = this;
+
 	if (typeof(id) == 'string') {
-		for (var i = 0, s = this.length; i < s; i++) {
-			if (this[i].config.renderTo.getAttribute( 'id') == id) {
-				return this[i];
+		for (var i = 0, s = self.length; i < s; i++) {
+			if (self[i].config.renderTo.getAttribute( 'id') == id) {
+				return self[i];
 			}
 		}
 	} else if (typeof(id) == 'number') {
-		return this[id];
+		return self[id];
 	} else {
 		return null;
 	}
@@ -1083,4 +1085,5 @@
 		}
 	}
 });
+
 window['Gauge'] = Gauge;